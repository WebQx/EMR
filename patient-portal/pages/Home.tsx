--- conflicted
+++ resolved
@@ -1,14 +1,11 @@
 import React, { useState } from 'react';
 import AppointmentCard from '../components/AppointmentCard';
 import LiteracyAssistant from '../components/LiteracyAssistant';
-<<<<<<< HEAD
 import Header from '../components/Header';
+import PrescriptionDosage from '../components/PrescriptionDosage';
+import SpecialtyPicker from '../components/SpecialtyPicker';
 import { SupportedLanguage } from '../types/localization';
 import { getTranslations } from '../utils/localization';
-=======
-import PrescriptionDosage from '../components/PrescriptionDosage';
-import SpecialtyPicker from '../components/SpecialtyPicker';
->>>>>>> af1fe749
 
 /**
  * Home component - Main landing page for the WebQX Patient Portal
@@ -32,15 +29,12 @@
   className?: string;
   /** Whether to show the literacy assistant expanded by default */
   showLiteracyAssistant?: boolean;
-<<<<<<< HEAD
   /** Initial language for the portal */
   initialLanguage?: SupportedLanguage;
   /** Callback function when language is changed */
   onLanguageChange?: (language: SupportedLanguage) => void;
-=======
   /** Whether to show the specialty picker section */
   showSpecialtyPicker?: boolean;
->>>>>>> af1fe749
 }
 
 /**
@@ -54,9 +48,9 @@
   patientName = "Patient",
   className = "",
   showLiteracyAssistant = true,
-<<<<<<< HEAD
   initialLanguage = 'en',
-  onLanguageChange
+  onLanguageChange,
+  showSpecialtyPicker = true
 }) => {
   // State management for language selection
   const [currentLanguage, setCurrentLanguage] = useState<SupportedLanguage>(initialLanguage);
@@ -74,9 +68,7 @@
       onLanguageChange(newLanguage);
     }
   };
-=======
-  showSpecialtyPicker = true
-}) => {
+
   // Sample dosage data for demonstration
   const sampleDosages = [
     {
@@ -103,8 +95,6 @@
   const handleDosageChoice = (dosage: any) => {
     alert(`You selected: ${dosage.amount} ${dosage.frequency}\nInstructions: ${dosage.instructions || 'None'}`);
   };
-
->>>>>>> af1fe749
   return (
     <main 
       className={`portal ${className}`}
