--- conflicted
+++ resolved
@@ -1,15 +1,12 @@
 import React, { useState } from 'react';
 import AppointmentCard from '../components/AppointmentCard';
 import LiteracyAssistant from '../components/LiteracyAssistant';
-<<<<<<< HEAD
 import DrugInteractionChecker from '../components/DrugInteractionChecker';
-=======
 import Header from '../components/Header';
 import PrescriptionDosage from '../components/PrescriptionDosage';
 import SpecialtyPicker from '../components/SpecialtyPicker';
 import { SupportedLanguage } from '../types/localization';
 import { getTranslations } from '../utils/localization';
->>>>>>> d8e9a51d
 
 /**
  * Home component - Main landing page for the WebQX Patient Portal
@@ -245,7 +242,6 @@
           </div>
         </section>
 
-<<<<<<< HEAD
         {/* Drug Interaction Checker */}
         <section 
           className="drug-interaction-section"
@@ -257,7 +253,9 @@
           </h2>
           <DrugInteractionChecker 
             className="portal-drug-checker"
-=======
+          />
+        </section>
+
         {/* Prescription Dosage Section */}
         <section 
           className="prescription-section"
@@ -280,7 +278,7 @@
             onChoose={handleDosageChoice}
             title="Alternative Medication (Currently Unavailable)"
             className="portal-prescription-dosage"
->>>>>>> d8e9a51d
+          />
           />
         </section>
 
