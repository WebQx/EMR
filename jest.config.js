module.exports = {
  preset: 'ts-jest',
  testEnvironment: 'jsdom',
  roots: ['<rootDir>/patient-portal', '<rootDir>/services', '<rootDir>/ehr-integrations', '<rootDir>/modules', '<rootDir>/fhir', '<rootDir>/auth', '<rootDir>/interoperability'],
  testMatch: [
    '**/__tests__/**/*.+(ts|tsx|js)',
    '**/*.(test|spec).+(ts|tsx|js)'
  ],
  transform: {
    '^.+\\.(ts|tsx)$': ['ts-jest', {
      tsconfig: {
        jsx: 'react-jsx'
      }
    }]
  },
  setupFilesAfterEnv: ['<rootDir>/jest.setup.js'],
  moduleFileExtensions: ['ts', 'tsx', 'js', 'jsx', 'json'],
  collectCoverageFrom: [
    'patient-portal/**/*.{ts,tsx}',
    'services/**/*.{ts,tsx}',
    'ehr-integrations/**/*.{ts,tsx}',
    'modules/**/*.{ts,tsx}',
    'fhir/**/*.{js}',
    'auth/**/*.{ts,tsx}',
    'interoperability/**/*.{ts,tsx}',
    '!patient-portal/**/*.d.ts',
<<<<<<< HEAD
=======
    '!services/**/*.d.ts',
    '!ehr-integrations/**/*.d.ts',
    '!modules/**/*.d.ts',
    '!fhir/**/*.d.ts',
    '!auth/**/*.d.ts',
    '!interoperability/**/*.d.ts',
  ],
  moduleNameMapper: {
    '\\.(css|less|scss)$': 'identity-obj-proxy'
  },
  testEnvironmentOptions: {
    node: true
  },
  projects: [
    {
      displayName: 'frontend',
      testEnvironment: 'jsdom',
      testMatch: ['<rootDir>/patient-portal/**/*.(test|spec).+(ts|tsx|js)', '<rootDir>/services/**/*.(test|spec).+(ts|tsx|js)', '<rootDir>/ehr-integrations/**/*.(test|spec).+(ts|tsx|js)', '<rootDir>/modules/**/*.(test|spec).+(ts|tsx|js)', '<rootDir>/auth/**/*.(test|spec).+(ts|tsx|js)', '<rootDir>/interoperability/**/*.(test|spec).+(ts|tsx|js)'],
      setupFilesAfterEnv: ['<rootDir>/jest.setup.js'],
      transform: {
        '^.+\\.(ts|tsx)$': 'ts-jest'
      },
      globals: {
        'ts-jest': {
          tsconfig: {
            jsx: 'react-jsx'
          }
        }
      }
    },
    {
      displayName: 'fhir',
      testEnvironment: 'node',
      testMatch: ['<rootDir>/fhir/**/*.(test|spec).+(js)'],
      transform: {
        '^.+\\.js$': 'babel-jest'
      }
    }
>>>>>>> d8e9a51d
  ]
};<|MERGE_RESOLUTION|>--- conflicted
+++ resolved
@@ -24,8 +24,6 @@
     'auth/**/*.{ts,tsx}',
     'interoperability/**/*.{ts,tsx}',
     '!patient-portal/**/*.d.ts',
-<<<<<<< HEAD
-=======
     '!services/**/*.d.ts',
     '!ehr-integrations/**/*.d.ts',
     '!modules/**/*.d.ts',
@@ -33,7 +31,7 @@
     '!auth/**/*.d.ts',
     '!interoperability/**/*.d.ts',
   ],
-  moduleNameMapper: {
+  moduleNameMapping: {
     '\\.(css|less|scss)$': 'identity-obj-proxy'
   },
   testEnvironmentOptions: {
@@ -46,14 +44,11 @@
       testMatch: ['<rootDir>/patient-portal/**/*.(test|spec).+(ts|tsx|js)', '<rootDir>/services/**/*.(test|spec).+(ts|tsx|js)', '<rootDir>/ehr-integrations/**/*.(test|spec).+(ts|tsx|js)', '<rootDir>/modules/**/*.(test|spec).+(ts|tsx|js)', '<rootDir>/auth/**/*.(test|spec).+(ts|tsx|js)', '<rootDir>/interoperability/**/*.(test|spec).+(ts|tsx|js)'],
       setupFilesAfterEnv: ['<rootDir>/jest.setup.js'],
       transform: {
-        '^.+\\.(ts|tsx)$': 'ts-jest'
-      },
-      globals: {
-        'ts-jest': {
+        '^.+\\.(ts|tsx)$': ['ts-jest', {
           tsconfig: {
             jsx: 'react-jsx'
           }
-        }
+        }]
       }
     },
     {
@@ -64,6 +59,5 @@
         '^.+\\.js$': 'babel-jest'
       }
     }
->>>>>>> d8e9a51d
   ]
 };